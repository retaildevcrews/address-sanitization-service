# app/schemas.py

from datetime import datetime
from typing import List, Dict
from pydantic import BaseModel, Field

VALID_STRATEGIES = [
    "azure_search",
    "azure_geocode",
    "mapbox",
    "loqate",
    "osm_nominatim",
]


class Address(BaseModel):
    freeformAddress: str = Field(
        ...,
        example="1 Microsoft Way, Redmond, WA 98052",
        description="Free-form address string to geocode",
    )



# ========================
# AddressRequest Schema
# ========================
class AddressRequest(BaseModel):
    """
    Represents the request body for the POST /api/v1/address endpoint.
    Includes the free-form address to geocode, the country code,
    the geocoding strategy to use, and a flag to indicate whether
    libpostal should be used for address expansion.
    """
    address: str = Field(
        ...,
        example="1 Microsoft Way, Redmond, WA 98052",
        description="Free-form address string to geocode",
    )
    country_code: str = Field(
        ...,
        min_length=2,
        max_length=2,
        example="US",
        description="ISO 3166-1 alpha-2 country code",
    )
    strategy: str = Field(
        default="azure_search",
        example="azure_search",
<<<<<<< HEAD
        description=f"Geocoding provider to use. Options: {', '.join(VALID_STRATEGIES)}"
=======
        description=f"Geocoding service provider to use. Options: {', '.join(VALID_STRATEGIES)}",
>>>>>>> b48b359e
    )
    use_libpostal: bool = Field(
        default=True,
        example=True,
<<<<<<< HEAD
        description="Whether to sanitize/expand the address using libpostal"
=======
        description="Whether to sanitize the address using libpostal",
>>>>>>> b48b359e
    )

    class Config:
        """
        Pydantic model configuration for AddressRequest.
        """
        json_schema_extra = {
            "example": {
                "address": "1 Microsoft Way, Redmond, WA 98052",
                "country_code": "US",
                "strategy": "azure_search",
                "use_libpostal": True,
            }
        }


# ========================
# Component Schemas
# ========================
class Coordinates(BaseModel):
    """
    Represents latitude and longitude in decimal degrees (WGS 84).
    """
    lat: float = Field(
        ..., example=47.641673, description="Latitude in decimal degrees (WGS 84)"
    )
    lon: float = Field(
        ..., example=-122.125648, description="Longitude in decimal degrees (WGS 84)"
    )


class AddressPayload(BaseModel):
    """
    Represents the structured address components.
    """
    streetNumber: str = Field(
        ..., example="1", description="Numeric portion of street address"
    )
    streetName: str = Field(
        ...,
        example="Northeast One Microsoft Way",
<<<<<<< HEAD
        description="Official street name (including any direction)"
=======
        description="Official street name including direction prefix/suffix",
>>>>>>> b48b359e
    )
    municipality: str = Field(
        ..., example="Redmond", description="Primary municipal jurisdiction (city/town)"
    )
    municipalitySubdivision: str = Field(
        default="",
        example="King County",
        description="Secondary municipal area (county/district)",
    )
    postalCode: str = Field(
        ..., example="98052", description="Postal code in local format"
    )
    countryCode: str = Field(
        ...,
        min_length=2,
        max_length=3,
        example="US",
<<<<<<< HEAD
        description="ISO country code (2- or 3-character format)"
=======
        description="ISO country code (2 or 3 character format)",
>>>>>>> b48b359e
    )


class AddressResult(BaseModel):
    """
    Represents one geocoding match, including a confidence score,
    structured address data, and coordinates.
    """
    confidenceScore: float = Field(
        ...,
        ge=0,
        le=1,
        example=0.9965,
        description="Normalized confidence score (1 = highest certainty)",
    )
    address: AddressPayload = Field(..., description="Structured address components")
    freeformAddress: str = Field(
        ...,
        example="1 Microsoft Way, Redmond, WA 98052",
<<<<<<< HEAD
        description="Complete address formatted by the provider"
=======
        description="Complete address formatted per provider standards",
>>>>>>> b48b359e
    )
    coordinates: Coordinates = Field(
        ..., description="Geographic coordinates of the location"
    )
    serviceUsed: str = Field(
        ...,
        example="azure_search",
        description="Identifier of the geocoding service provider",
    )


class Metadata(BaseModel):
<<<<<<< HEAD
    """
    Provides additional context about the geocoding request and response.
    """
    query: str = Field(
        ...,
        description="Original address query as received by the API"
    )
    country: str = Field(
        ...,
        description="Country code filter used in the search"
    )
=======
    query: str = Field(..., description="Original address query as received by the API")
    country: str = Field(..., description="Country code filter used in the search")
>>>>>>> b48b359e
    timestamp: datetime = Field(
        ..., description="UTC timestamp of API response generation"
    )
    totalResults: int = Field(
        ..., ge=0, description="Total number of matching addresses found"
    )


# ========================
# AddressResponse Schema
# ========================
class AddressResponse(BaseModel):
<<<<<<< HEAD
    """
    Represents the response from the /api/v1/address endpoint,
    containing metadata and a list of possible address matches.
    """
    metadata: Metadata = Field(
        ...,
        description="Summary information about the request"
    )
=======
    metadata: Metadata = Field(..., description="Summary information about the request")
>>>>>>> b48b359e
    addresses: List[AddressResult] = Field(
        ..., description="Ordered list of geocoding results (highest confidence first)"
    )

    class Config:
        """
        Pydantic model configuration for AddressResponse.
        """
        json_schema_extra = {
            "example": {
                "metadata": {
                    "query": "1 Microsoft Way, Redmond, WA 98052",
                    "country": "US",
                    "timestamp": "2025-01-29T00:37:23.869661",
                    "totalResults": 1,
                },
                "addresses": [
                    {
                        "confidenceScore": 0.9965,
                        "address": {
                            "streetNumber": "1",
                            "streetName": "Northeast One Microsoft Way",
                            "municipality": "Redmond",
                            "municipalitySubdivision": "King County",
                            "postalCode": "98052",
                            "countryCode": "US",
                        },
                        "freeformAddress": "1 Microsoft Way, Redmond, WA 98052",
                        "coordinates": {"lat": 47.641673, "lon": -122.125648},
                        "serviceUsed": "azure_search",
                    }
                ],
            }
        }


# ============================
# ExpandAddressResponse Schema
# ============================
class ExpandAddressResponse(BaseModel):
    """
    Response model for the /api/v1/expand_address endpoint.
    Contains the original address and the expanded version
    derived from libpostal.
    """
    address: str = Field(
        ...,
        description="Original address string"
    )
    expanded_address: str = Field(
        ...,
        description="First expanded version of the address from libpostal"
    )

    class Config:
        """
        Pydantic model configuration for ExpandAddressResponse.
        """
        json_schema_extra = {
            "example": {
                "address": "1 Microsoft Way, Redmond, WA 98052",
                "expanded_address": "1 microsoft way redmond washington 98052"
            }
        }


# ===========================
# ParseAddressResponse Schema
# ===========================
class ParseAddressResponse(BaseModel):
    """
    Response model for the /api/v1/parse_address endpoint.
    Contains the original address plus a dictionary of
    key-value pairs representing parsed address components.
    """
    address: str = Field(
        ...,
        description="Original address string"
    )
    parsed: Dict[str, str] = Field(
        ...,
        description="Key-value pairs representing parsed address components (dynamic keys)"
    )

    class Config:
        """
        Pydantic model configuration for ParseAddressResponse.
        """
        json_schema_extra = {
            "example": {
                "address": "1 Microsoft Way, Redmond, WA 98052",
                "parsed": {
                    "house_number": "1",
                    "road": "microsoft way",
                    "city": "redmond",
                    "state": "wa",
                    "postcode": "98052"
                }
            }
        }<|MERGE_RESOLUTION|>--- conflicted
+++ resolved
@@ -20,6 +20,7 @@
         description="Free-form address string to geocode",
     )
 
+VALID_STRATEGIES = ["azure_search", "azure_geocode", "mapbox", "loqate", "osm_nominatim"]
 
 
 # ========================
@@ -47,20 +48,13 @@
     strategy: str = Field(
         default="azure_search",
         example="azure_search",
-<<<<<<< HEAD
+        description=f"Geocoding service provider to use. Options: {', '.join(VALID_STRATEGIES)}",
         description=f"Geocoding provider to use. Options: {', '.join(VALID_STRATEGIES)}"
-=======
-        description=f"Geocoding service provider to use. Options: {', '.join(VALID_STRATEGIES)}",
->>>>>>> b48b359e
     )
     use_libpostal: bool = Field(
         default=True,
         example=True,
-<<<<<<< HEAD
         description="Whether to sanitize/expand the address using libpostal"
-=======
-        description="Whether to sanitize the address using libpostal",
->>>>>>> b48b359e
     )
 
     class Config:
@@ -77,6 +71,7 @@
         }
 
 
+
 # ========================
 # Component Schemas
 # ========================
@@ -92,6 +87,7 @@
     )
 
 
+
 class AddressPayload(BaseModel):
     """
     Represents the structured address components.
@@ -102,11 +98,7 @@
     streetName: str = Field(
         ...,
         example="Northeast One Microsoft Way",
-<<<<<<< HEAD
         description="Official street name (including any direction)"
-=======
-        description="Official street name including direction prefix/suffix",
->>>>>>> b48b359e
     )
     municipality: str = Field(
         ..., example="Redmond", description="Primary municipal jurisdiction (city/town)"
@@ -124,12 +116,10 @@
         min_length=2,
         max_length=3,
         example="US",
-<<<<<<< HEAD
+        description="ISO country code (2 or 3 character format)",
         description="ISO country code (2- or 3-character format)"
-=======
-        description="ISO country code (2 or 3 character format)",
->>>>>>> b48b359e
-    )
+    )
+
 
 
 class AddressResult(BaseModel):
@@ -148,11 +138,7 @@
     freeformAddress: str = Field(
         ...,
         example="1 Microsoft Way, Redmond, WA 98052",
-<<<<<<< HEAD
         description="Complete address formatted by the provider"
-=======
-        description="Complete address formatted per provider standards",
->>>>>>> b48b359e
     )
     coordinates: Coordinates = Field(
         ..., description="Geographic coordinates of the location"
@@ -164,8 +150,8 @@
     )
 
 
+
 class Metadata(BaseModel):
-<<<<<<< HEAD
     """
     Provides additional context about the geocoding request and response.
     """
@@ -177,10 +163,6 @@
         ...,
         description="Country code filter used in the search"
     )
-=======
-    query: str = Field(..., description="Original address query as received by the API")
-    country: str = Field(..., description="Country code filter used in the search")
->>>>>>> b48b359e
     timestamp: datetime = Field(
         ..., description="UTC timestamp of API response generation"
     )
@@ -189,11 +171,11 @@
     )
 
 
+
 # ========================
 # AddressResponse Schema
 # ========================
 class AddressResponse(BaseModel):
-<<<<<<< HEAD
     """
     Represents the response from the /api/v1/address endpoint,
     containing metadata and a list of possible address matches.
@@ -202,9 +184,6 @@
         ...,
         description="Summary information about the request"
     )
-=======
-    metadata: Metadata = Field(..., description="Summary information about the request")
->>>>>>> b48b359e
     addresses: List[AddressResult] = Field(
         ..., description="Ordered list of geocoding results (highest confidence first)"
     )
@@ -221,22 +200,23 @@
                     "timestamp": "2025-01-29T00:37:23.869661",
                     "totalResults": 1,
                 },
-                "addresses": [
-                    {
-                        "confidenceScore": 0.9965,
-                        "address": {
-                            "streetNumber": "1",
-                            "streetName": "Northeast One Microsoft Way",
-                            "municipality": "Redmond",
-                            "municipalitySubdivision": "King County",
-                            "postalCode": "98052",
-                            "countryCode": "US",
-                        },
-                        "freeformAddress": "1 Microsoft Way, Redmond, WA 98052",
-                        "coordinates": {"lat": 47.641673, "lon": -122.125648},
-                        "serviceUsed": "azure_search",
-                    }
-                ],
+                "addresses": [{
+                    "confidenceScore": 0.9965,
+                    "address": {
+                        "streetNumber": "1",
+                        "streetName": "Northeast One Microsoft Way",
+                        "municipality": "Redmond",
+                        "municipalitySubdivision": "King County",
+                        "postalCode": "98052",
+                        "countryCode": "US"
+                    },
+                    "freeformAddress": "1 Microsoft Way, Redmond, WA 98052",
+                    "coordinates": {
+                        "lat": 47.641673,
+                        "lon": -122.125648
+                    },
+                    "serviceUsed": "azure_search"
+                }]
             }
         }
 
