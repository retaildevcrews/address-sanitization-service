# app/main.py
from datetime import datetime

from fastapi import FastAPI, HTTPException

from .exceptions import GeocodingError
from .schemas import AddressRequest, AddressResponse
from .strategies import StrategyFactory
<<<<<<< HEAD
=======
from .exceptions import GeocodingError
from .utils.address_sanitizer import sanitize_with_libpostal
from dotenv import load_dotenv

load_dotenv('credentials.env')
>>>>>>> d24e6709

app = FastAPI(
    title="Address Sanitization Service",
    description="Sanitizes addresses using multiple geocoding providers",
    version="1.0.0",
    openapi_tags=[
        {
            "name": "Address",
            "description": "Address standardization and geocoding operations",
        }
    ],
)


@app.get("/", include_in_schema=False)
def health_check():
    return {"status": "healthy", "version": app.version}


@app.post("/api/v1/address", response_model=AddressResponse, tags=["Address"])
async def sanitize_address(payload: AddressRequest):
    """
    Process an address using the specified geocoding strategy

    Parameters:
    - **address**: Free-form address string (e.g., "1 Microsoft Way, Redmond, WA 98052")
    - **country_code**: ISO 3166-1 alpha-2 country code (e.g., "US")
    - **strategy**: Geocoding provider to use (azure, google, etc.)
    """
    try:

        print ("Payload Address: ", payload.address)
        # Pre-step: Sanitize the address using libpostal
        sanitized_address = sanitize_with_libpostal(payload.address)
        print ("Santized Address: ", sanitized_address)

        # Get the requested strategy
        strategy = StrategyFactory.get_strategy(payload.strategy)

        # Execute geocoding using the sanitized address
        address_results = strategy.geocode(
<<<<<<< HEAD
            address=payload.address, country_code=payload.country_code
=======
            address=sanitized_address,
            country_code=payload.country_code
>>>>>>> d24e6709
        )

        # Build metadata
        metadata = {
            "query": payload.address,
            "country": payload.country_code,
            "timestamp": datetime.utcnow(),
            "totalResults": len(address_results),
        }

        return AddressResponse(metadata=metadata, addresses=address_results)

    except GeocodingError as e:
        raise HTTPException(status_code=e.status_code, detail=e.detail)<|MERGE_RESOLUTION|>--- conflicted
+++ resolved
@@ -6,14 +6,8 @@
 from .exceptions import GeocodingError
 from .schemas import AddressRequest, AddressResponse
 from .strategies import StrategyFactory
-<<<<<<< HEAD
-=======
 from .exceptions import GeocodingError
 from .utils.address_sanitizer import sanitize_with_libpostal
-from dotenv import load_dotenv
-
-load_dotenv('credentials.env')
->>>>>>> d24e6709
 
 app = FastAPI(
     title="Address Sanitization Service",
@@ -55,12 +49,8 @@
 
         # Execute geocoding using the sanitized address
         address_results = strategy.geocode(
-<<<<<<< HEAD
-            address=payload.address, country_code=payload.country_code
-=======
             address=sanitized_address,
             country_code=payload.country_code
->>>>>>> d24e6709
         )
 
         # Build metadata
