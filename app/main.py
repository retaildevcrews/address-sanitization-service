--- conflicted
+++ resolved
@@ -1,9 +1,5 @@
 # app/main.py
-<<<<<<< HEAD
 from contextlib import asynccontextmanager
-import json
-=======
->>>>>>> f48fa7ed
 
 from datetime import datetime
 from fastapi import FastAPI, HTTPException, Query
@@ -177,7 +173,6 @@
     try:
         # Check the use_libpostal flag from the payload
         if payload.use_libpostal:
-<<<<<<< HEAD
             # Strategy methods expect string input, expand_address returns a dict
             # only provide the expanded_address to the strategy
             expanded_address_dict = libpostal_expand_address(payload.address)
@@ -186,9 +181,6 @@
                 print("Sanitized Address (libpostal):", sanitized_address)
             else:
                 raise HTTPException(status_code=500, detail="Expanded address not found in the response from libpostal")
-=======
-            sanitized_address = libpostal_expand_address(payload.address)["expanded_address"]
->>>>>>> f48fa7ed
         else:
             sanitized_address = payload.address
 
